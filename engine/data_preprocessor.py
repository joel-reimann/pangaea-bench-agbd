--- conflicted
+++ resolved
@@ -203,17 +203,9 @@
 
     def __getitem__(self, index):
         data = self.dataset[index]
-<<<<<<< HEAD
         for modality in data['image']:
             if modality not in self.ignore_modalities:
                 data['image'][modality] = self.normalizers[modality](data['image'][modality])
-=======
-        # import pdb; pdb.set_trace()
-        for k, v in data['image'].items():
-            if k not in self.ignore_modalities:
-                
-                data['image'][k] = self.normalize(data['image'][k])
->>>>>>> 785546fd
         return data
 
 @AUGMENTER_REGISTRY.register()
@@ -239,109 +231,7 @@
                 data['image'][modality] = ((data['image'][modality] - data_mins) * (self.max - self.min) - self.min) / data_maxes
         return data
 
-<<<<<<< HEAD
 # TODO: Move augmentation stuff _after_ the preprocessor (will need info on which bands we kept, and will need to move the weirdo prithvi dim to the right position)
-=======
-@AUGMENTER_REGISTRY.register()
-class ColorAugmentation(BaseAugment):
-    def __init__(self, dataset, cfg, local_cfg):
-        super().__init__(dataset, cfg, local_cfg)
-        self.brightness = getattr(local_cfg, 'brightness', 0)
-        self.contrast = getattr(local_cfg, 'contrast', 0)
-        self.br_probability = getattr(local_cfg, 'br_probability', 0)
-        self.ct_probability = getattr(local_cfg, 'ct_probability', 0)
-    
-    def adjust_brightness(self, image, factor, clip_output=True):
-        if isinstance(factor, float):
-            factor = torch.as_tensor(factor, device=image.device, dtype=image.dtype)
-        while len(factor.shape) != len(image.shape):
-            factor = factor[..., None]
-        
-        img_adjust = image + factor
-        if clip_output:
-            img_adjust = img_adjust.clamp(min=0.0, max=1.0)
-
-        return img_adjust
-
-    def adjust_contrast(self, image, factor, clip_output=True):
-        if isinstance(factor, float):
-            factor = torch.as_tensor(factor, device=image.device, dtype=image.dtype)
-        while len(factor.shape) != len(image.shape):
-            factor = factor[..., None]
-        assert factor >= 0, "Contrast factor must be positive"
-
-        img_adjust = image * factor
-        if clip_output:
-            img_adjust = img_adjust.clamp(min=0.0, max=1.0)
-
-        return img_adjust
-
-    def __getitem__(self, index):
-        data = self.dataset[index]
-        
-        for k, v in data['image'].items():
-            brightness = random.uniform(0, self.brightness)
-            if random.random() < self.br_probability:
-                if k not in self.ignore_modalities:
-                    data['image'][k] = self.adjust_brightness(data['image'][k], brightness)
-                
-        for k, v in data['image'].items():
-            if random.random() < self.ct_probability:
-                contrast = random.uniform(0, self.contrast)
-                if k not in self.ignore_modalities:
-                    data['image'][k] = self.adjust_contrast(data['image'][k], contrast)
-            
-        return data
-
-@AUGMENTER_REGISTRY.register()
-class RandomRotation(BaseAugment):
-    def __init__(self, dataset, cfg, local_cfg):
-        super().__init__(dataset, cfg, local_cfg)
-        self.degrees = local_cfg.degrees
-    
-    def __getitem__(self, index):
-        data = self.dataset[index]
-        for k, v in data['image'].items():
-            if k not in self.ignore_modalities:
-                data['image'][k] = T.RandomRotation(self.degrees)(v)
-        return data
-
-@AUGMENTER_REGISTRY.register()
-class RandomCrop(BaseAugment):
-    def __init__(self, dataset, cfg, local_cfg):
-        super().__init__(dataset, cfg, local_cfg)
-        self.size = local_cfg.size
-
-        # Optional parameters with default values if not present in local_cfg
-        self.padding = getattr(local_cfg, 'padding', None)
-        self.pad_if_needed = getattr(local_cfg, 'pad_if_needed', False)
-        self.fill = getattr(local_cfg, 'fill', 0)
-        self.padding_mode = getattr(local_cfg, 'padding_mode', 'constant')
-    
-    def __getitem__(self, index):
-        data = self.dataset[index]
-        for k, v in data['image'].items():
-            if k not in self.ignore_modalities:
-                data['image'][k] = T.RandomCrop(self.size, self.padding, self.pad_if_needed, self.fill, self.padding_mode)(v)
-            
-        return data
-    
-@AUGMENTER_REGISTRY.register()
-class Resize(BaseAugment):
-    def __init__(self, dataset, cfg, local_cfg):
-        super().__init__(dataset, cfg, local_cfg)
-        self.size = local_cfg.size
-    
-    def __getitem__(self, index):
-        data = self.dataset[index]
-        for k, v in data['image'].items():
-            if k not in self.ignore_modalities:
-                data['image'][k] = T.Resize(self.size)(v)
-
-        return data
-
-
->>>>>>> 785546fd
 # TODO: Train time: Random crop instead of bilinear if it would be downsampling. Should increase dataset size to have "full coverage"?
 # TODO: Eval time: Crop-tile, and mark as masked on overlaps 
 #       -> will this skew macro stats? I think only if the number of tiles is different per input (eg. non-uniform sized datasets).